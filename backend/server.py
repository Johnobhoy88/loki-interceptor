from datetime import datetime, timedelta
from pathlib import Path

from flask import Flask, request, jsonify, send_from_directory, make_response
from flask_cors import CORS, cross_origin
from core.async_engine import AsyncLOKIEngine  # Use async engine for better performance
from core.interceptor import AnthropicInterceptor, OpenAIInterceptor, GeminiInterceptor
from core.providers import ProviderRouter
from core.security import SecurityManager, RateLimiter, rate_limit, sanitize_error
from core.audit_log import AuditLogger
from core.cache import ValidationCache
from core.gate_registry import gate_registry
from core.corrector import DocumentCorrector  # NEW: Document correction engine
from core.synthesis import SynthesisEngine

app = Flask(__name__)

# CORS - allow Cloudflare tunnel access
CORS(app, origins=['http://localhost:*', 'http://127.0.0.1:*', 'file://*', 'https://*.trycloudflare.com'])

# Request size limit (10MB max)
app.config['MAX_CONTENT_LENGTH'] = 10 * 1024 * 1024

# Initialize security components
security = SecurityManager()
rate_limiter = RateLimiter()
audit_log = AuditLogger()
cache = ValidationCache(max_size=500, ttl_seconds=1800)  # 30min TTL

# Initialize async engine with parallel execution (max 4 concurrent gates)
engine = AsyncLOKIEngine(max_workers=4)
engine.load_module('hr_scottish')
engine.load_module('gdpr_uk')
engine.load_module('nda_uk')
engine.load_module('tax_uk')
engine.load_module('fca_uk')

anthropic_interceptor = AnthropicInterceptor(engine)
openai_interceptor = OpenAIInterceptor(engine)
gemini_interceptor = GeminiInterceptor(engine)
provider_router = ProviderRouter()
corrector = DocumentCorrector()  # NEW: Initialize corrector
<<<<<<< HEAD
=======
synthesis_engine = SynthesisEngine(engine, audit_logger=audit_log)
>>>>>>> f5768874

BASE_DIR = Path(__file__).resolve().parent
FRONTEND_DIR = BASE_DIR.parent / 'frontend'
INDEX_FILE = FRONTEND_DIR / 'index.html'
HANDSHAKE_PATCH = """
<script>
(function () {
  if (window.__lokiHandshakePatch) return;
  window.__lokiHandshakePatch = true;

  const HANDSHAKE_TTL_MS = 60000;
  let lastHandshakeAt = 0;

  const setStatus = (online) => {
    const pill = document.getElementById('backend-status');
    if (!pill) return;
    pill.textContent = online ? 'ONLINE' : 'OFFLINE';
    pill.classList.toggle('offline', !online);
  };

  const shouldHandshake = (status) => [403, 429, 503].includes(status);

  const performHandshake = async (force = false) => {
    const now = Date.now();
    if (!force && now - lastHandshakeAt < HANDSHAKE_TTL_MS) return true;
    try {
      const res = await fetch('/', {
        method: 'GET',
        cache: 'no-store',
        credentials: 'same-origin',
        headers: { 'x-loki-handshake': String(now) }
      });
      if (res.ok) {
        lastHandshakeAt = now;
        return true;
      }
    } catch (err) {
      console.debug('Handshake fetch failed', err);
    }
    return false;
  };

  const checkBackend = async () => {
    const origin = window.location.origin;
    const healthUrl = origin + '/api/health';
    try {
      let res = await fetch(healthUrl, {
        method: 'GET',
        cache: 'no-store',
        headers: { 'x-loki-health-check': String(Date.now()) }
      });

      if (!res.ok && shouldHandshake(res.status)) {
        const handshook = await performHandshake(true);
        if (handshook) {
          res = await fetch(healthUrl, {
            method: 'GET',
            cache: 'no-store',
            headers: { 'x-loki-health-check': String(Date.now()) + '-retry' }
          });
        }
      }

      if (res.ok) {
        setStatus(true);
      } else {
        setStatus(false);
      }
    } catch (err) {
      console.debug('Health check failed', err);
      const recovered = await performHandshake();
      if (recovered) {
        try {
          const retry = await fetch(healthUrl, {
            method: 'GET',
            cache: 'no-store',
            headers: { 'x-loki-health-check': String(Date.now()) + '-fallback' }
          });
          setStatus(retry.ok);
          return;
        } catch (innerErr) {
          console.debug('Fallback health check failed', innerErr);
        }
      }
      setStatus(false);
    }
  };

  window.addEventListener('load', () => {
    const refreshBtn = document.getElementById('refresh-status');
    if (refreshBtn && !refreshBtn.__lokiPatched) {
      refreshBtn.__lokiPatched = true;
      refreshBtn.addEventListener('click', () => {
        checkBackend();
      });
    }
    checkBackend();
  });
})();
</script>
"""


def inject_handshake(html: str) -> str:
    if '__lokiHandshakePatch' in html:
        return html
    if '</body>' in html:
        return html.replace('</body>', HANDSHAKE_PATCH + '</body>')
    return html + HANDSHAKE_PATCH


# Error handlers
@app.errorhandler(413)
def request_entity_too_large(error):
    return jsonify(sanitize_error('Request payload too large')), 413


@app.errorhandler(500)
def internal_server_error(error):
    return jsonify(sanitize_error('Internal server error')), 500


@app.route('/', methods=['GET'])
def root():
    """Serve the frontend UI"""
    try:
        html = INDEX_FILE.read_text(encoding='utf-8')
        patched = inject_handshake(html)
        response = make_response(patched)
        response.headers['Content-Type'] = 'text/html; charset=utf-8'
        return response
    except Exception as exc:
        print('Failed to serve index with handshake patch:', repr(exc))
        return send_from_directory('../frontend', 'index.html')

@app.route('/<path:path>', methods=['GET'])
def serve_static(path):
    """Serve frontend static files"""
    return send_from_directory('../frontend', path)


@app.route('/health', methods=['GET'])
@app.route('/api/health', methods=['GET'])
@rate_limit(rate_limiter)
def health():
    """Enhanced health check with module validation"""
    try:
        # Basic health
        health_data = {
            'status': 'healthy',
            'modules': list(engine.modules.keys()),
            'modules_loaded': len(engine.modules),
        }

        # Optional: run smoke tests if ?detailed=true
        if request.args.get('detailed') == 'true':
            gate_counts = {}
            for module_name, module in engine.modules.items():
                gate_counts[module_name] = len(module.gates) if hasattr(module, 'gates') else 0

            health_data['gate_counts'] = gate_counts
            health_data['cache_stats'] = cache.get_stats()

        return jsonify(health_data)
    except Exception as e:
        print('Health check failed:', repr(e))
        return jsonify(sanitize_error(e)), 500


@app.route('/v1/messages', methods=['POST'])
@app.route('/api/v1/messages', methods=['POST'])
@rate_limit(rate_limiter)
def proxy_messages():
    try:
        data = request.json or {}
        api_key = request.headers.get('x-api-key')

        if not api_key:
            return jsonify(sanitize_error('Missing API key')), 401

        # Validate API key format
        if not security.validate_api_key_format('anthropic', api_key):
            return jsonify(sanitize_error('Invalid API key format')), 401

        # Extract optional modules for validation (default: all loaded modules)
        modules = data.pop('modules', None)

        # Use interceptor to call Anthropic and validate
        result = anthropic_interceptor.intercept_and_validate(data, api_key, modules)
        # Always return the response; UI will flag issues
        return jsonify(result), 200

    except Exception as e:
        return jsonify(sanitize_error(e)), 500


@app.route('/modules', methods=['GET'])
@app.route('/api/modules', methods=['GET'])
@rate_limit(rate_limiter)
def list_modules():
    """Return module catalog with dynamic introspection"""
    try:
        modules_list = []

        for module_id, module_obj in engine.modules.items():
            # Dynamic introspection
            gate_count = len(module_obj.gates) if hasattr(module_obj, 'gates') else 0
            module_name = getattr(module_obj, 'name', module_id.replace('_', ' ').title())
            module_version = getattr(module_obj, 'version', '1.0.0')

            modules_list.append({
                'id': module_id,
                'name': module_name,
                'version': module_version,
                'gates': gate_count
            })

        return jsonify({'modules': modules_list}), 200
    except Exception as e:
        return jsonify(sanitize_error(e)), 500


@app.route('/validate-document', methods=['POST'])
@app.route('/api/validate-document', methods=['POST'])
@cross_origin(origins="*")
@rate_limit(rate_limiter)
def validate_document():
    """Direct document validation with caching and audit logging"""
    try:
        data = request.json or {}
        text = data.get('text')
        document_type = (data.get('document_type') or 'unknown').lower()

        # Determine modules: explicit list if provided, else all loaded
        if 'modules' in (data or {}):
            modules = data.get('modules') or []
        else:
            modules = list(engine.modules.keys())

        if not text:
            return jsonify(sanitize_error('No text provided')), 400

        # Check cache first
        cached_result = cache.get(text, document_type, modules)
        if cached_result:
            cached_result['_cached'] = True
            return jsonify({
                'validation': cached_result,
                'risk': cached_result.get('overall_risk', 'LOW')
            })

        # Run validation
        validation = engine.check_document(
            text=text,
            document_type=document_type,
            active_modules=modules
        )

        # Cache result
        cache.set(text, document_type, modules, validation)

        # Audit log
        try:
            client_id = rate_limiter.get_client_id()
            audit_log.log_validation(text, document_type, modules, validation, client_id)
        except Exception:
            pass  # Don't fail request if audit fails

        if isinstance(validation, dict) and validation.get('overall_risk') is not None:
            risk = validation['overall_risk']
        else:
            risk = 'LOW'

        return jsonify({
            'validation': validation,
            'risk': risk
        })

    except Exception as e:
        return jsonify(sanitize_error(e)), 500


@app.route('/proxy', methods=['POST'])
@app.route('/api/proxy', methods=['POST'])
@rate_limit(rate_limiter)
def universal_proxy():
    try:
        data = request.get_json(force=True, silent=False)
    except Exception as e:
        return jsonify(sanitize_error('Invalid JSON payload')), 400

    provider = (data or {}).get('provider', 'anthropic')
    modules = (data or {}).get('modules')

    try:
        if provider == 'anthropic':
            api_key = request.headers.get('x-api-key') or request.headers.get('anthropic-api-key')
            if not api_key or not security.validate_api_key_format('anthropic', api_key):
                return jsonify(sanitize_error('Invalid API key')), 401
            result = anthropic_interceptor.intercept_and_validate(data, api_key, modules)
            return jsonify(result), 200

        elif provider == 'openai':
            api_key = request.headers.get('openai-api-key') or request.headers.get('x-openai-api-key') or request.headers.get('x-api-key')
            if not api_key or not security.validate_api_key_format('openai', api_key):
                return jsonify(sanitize_error('Invalid API key')), 401
            result = openai_interceptor.intercept(data, api_key, modules)
            status = 403 if isinstance(result, dict) and result.get('blocked') else 200
            return jsonify(result), status

        elif provider == 'gemini':
            api_key = request.headers.get('gemini-api-key')
            if not api_key or not security.validate_api_key_format('gemini', api_key):
                return jsonify(sanitize_error('Invalid API key')), 401
            result = gemini_interceptor.intercept(data, api_key, modules)
            status = 403 if isinstance(result, dict) and result.get('blocked') else 200
            return jsonify(result), status

        else:
            return jsonify(sanitize_error('Unsupported provider')), 400

    except Exception as e:
        return jsonify(sanitize_error(e)), 500


@app.route('/test-provider', methods=['POST'])
@app.route('/api/test-provider', methods=['POST'])
@rate_limit(rate_limiter)
def test_provider():
    data = request.json or {}
    provider = data.get('provider')
    api_key = data.get('api_key')
    prompt = data.get('prompt') or ''

    try:
        if not provider:
            return jsonify(sanitize_error('Missing provider')), 400
        if not api_key:
            return jsonify(sanitize_error('Missing api_key')), 400
        if not prompt:
            return jsonify(sanitize_error('Missing prompt')), 400

        # Validate API key format
        if not security.validate_api_key_format(provider, api_key):
            return jsonify(sanitize_error('Invalid API key format')), 401

        provider_router.configure_provider(provider, api_key)
        response_text = provider_router.call_provider(provider, prompt)

        validation = engine.check_document(
            text=response_text,
            document_type='ai_generated',
            active_modules=list(engine.modules.keys())
        )

        return jsonify({
            'provider': provider,
            'response': response_text,
            'validation': validation,
            'risk': validation.get('overall_risk')
        })
    except Exception as e:
        return jsonify(sanitize_error(e)), 500


# New endpoint: Audit stats
@app.route('/audit/stats', methods=['GET'])
@app.route('/api/audit/stats', methods=['GET'])
@rate_limit(rate_limiter)
def audit_stats():
    """Get audit log statistics"""
    try:
        since = request.args.get('since')  # ISO timestamp
        stats = audit_log.get_stats(since=since)
        return jsonify(stats), 200
    except Exception as e:
        return jsonify(sanitize_error(e)), 500


# Analytics endpoints
@app.route('/analytics/overview', methods=['GET'])
@app.route('/api/analytics/overview', methods=['GET'])
@rate_limit(rate_limiter)
def analytics_overview():
    try:
        window = request.args.get('window')
        overview = audit_log.get_overview(window_days=int(window)) if window else audit_log.get_overview()
        return jsonify(overview), 200
    except ValueError:
        return jsonify(sanitize_error('Invalid window value')), 400
    except Exception as e:
        return jsonify(sanitize_error(e)), 500


@app.route('/analytics/trends', methods=['GET'])
@app.route('/api/analytics/trends', methods=['GET'])
@rate_limit(rate_limiter)
def analytics_trends():
    try:
        days = request.args.get('days')
        trends = audit_log.get_risk_trends(days=int(days)) if days else audit_log.get_risk_trends()
        return jsonify(trends), 200
    except ValueError:
        return jsonify(sanitize_error('Invalid days value')), 400
    except Exception as e:
        return jsonify(sanitize_error(e)), 500


@app.route('/analytics/modules', methods=['GET'])
@app.route('/api/analytics/modules', methods=['GET'])
@rate_limit(rate_limiter)
def analytics_modules():
    try:
        window = request.args.get('window')
        since = None
        if window:
            try:
                window_days = max(1, min(int(window), 365))
            except ValueError:
                return jsonify(sanitize_error('Invalid window value')), 400
            since_dt = datetime.utcnow() - timedelta(days=window_days)
            since = since_dt.isoformat()

        modules = audit_log.get_module_performance(since=since)
        top_gates = audit_log.get_top_gate_failures(since=since)
        return jsonify({'modules': modules, 'top_gates': top_gates}), 200
    except Exception as e:
        return jsonify(sanitize_error(e)), 500


# New endpoint: Cache management
@app.route('/cache/stats', methods=['GET'])
@app.route('/api/cache/stats', methods=['GET'])
@rate_limit(rate_limiter)
def cache_stats():
    """Get cache statistics"""
    try:
        stats = cache.get_stats()
        return jsonify(stats), 200
    except Exception as e:
        return jsonify(sanitize_error(e)), 500


@app.route('/cache/clear', methods=['POST'])
@app.route('/api/cache/clear', methods=['POST'])
@rate_limit(rate_limiter)
def clear_cache():
    """Clear validation cache"""
    try:
        cache.clear()
        return jsonify({'message': 'Cache cleared', 'success': True}), 200
    except Exception as e:
        return jsonify(sanitize_error(e)), 500


# New endpoint: Gate registry
@app.route('/gates', methods=['GET'])
@app.route('/api/gates', methods=['GET'])
@rate_limit(rate_limiter)
def list_gates():
    """List all registered gates with version information"""
    try:
        module_id = request.args.get('module')

        if module_id:
            gates = gate_registry.get_module_gates(module_id)
        else:
            gates = gate_registry.list_all_gates()

        # Convert to serializable format
        gates_list = []
        for gate_id, gate_version in gates.items():
            gates_list.append({
                'id': gate_id,
                'version': gate_version.version,
                'module': gate_version.module_id,
                'severity': gate_version.severity,
                'legal_source': gate_version.legal_source,
                'active': gate_version.active,
                'deprecated': gate_version.deprecated,
                'deprecation_date': gate_version.deprecation_date,
                'replacement': gate_version.replacement_gate,
            })

        return jsonify({'gates': gates_list}), 200
    except Exception as e:
        return jsonify(sanitize_error(e)), 500


@app.route('/gates/deprecated', methods=['GET'])
@app.route('/api/gates/deprecated', methods=['GET'])
@rate_limit(rate_limiter)
def list_deprecated_gates():
    """List all deprecated gates"""
    try:
        deprecated = gate_registry.get_deprecated_gates()
        gates_list = [{
            'id': g.gate_id,
            'module': g.module_id,
            'deprecated_date': g.deprecation_date,
            'replacement': g.replacement_gate,
            'reason': g.changelog
        } for g in deprecated]

        return jsonify({'deprecated_gates': gates_list}), 200
    except Exception as e:
        return jsonify(sanitize_error(e)), 500


# NEW ENDPOINT: Document Correction
@app.route('/correct-document', methods=['POST'])
@app.route('/api/correct-document', methods=['POST'])
@cross_origin(origins="*")
@rate_limit(rate_limiter)
def correct_document():
    """
    Apply rule-based corrections to document based on validation results.
    NO AI - pure regex/string replacement corrections.
    """
    try:
        data = request.json or {}
        text = data.get('text')
        validation_results = data.get('validation_results')

        if not text:
            return jsonify(sanitize_error('No text provided')), 400

        if not validation_results:
            return jsonify(sanitize_error('No validation results provided')), 400

        # Apply corrections
        correction_result = corrector.correct_document(text, validation_results)

        return jsonify(correction_result), 200

    except Exception as e:
        return jsonify(sanitize_error(e)), 500


@app.route('/synthesize', methods=['POST'])
@app.route('/api/synthesize', methods=['POST'])
@cross_origin(origins="*")
@rate_limit(rate_limiter)
def synthesize_document():
    """Generate deterministic compliance draft using the universal synthesis engine."""
    try:
        data = request.json or {}
        base_text = data.get('base_text', '') or ''
        validation = data.get('validation')
        context = data.get('context') or {}
        modules = data.get('modules')

        if not isinstance(validation, dict):
            return jsonify(sanitize_error('Validation payload is required')), 400

        if modules is not None:
            if isinstance(modules, list):
                # Empty list falls back to all loaded modules
                modules = modules or None
            else:
                return jsonify(sanitize_error('Modules must be provided as a list')), 400

        result = synthesis_engine.synthesize(
            base_text=base_text,
            validation=validation,
            context=context,
            modules=modules,
        )
        return jsonify(result), 200
    except Exception as e:
        return jsonify(sanitize_error(e)), 500


if __name__ == '__main__':
    print("LOKI Interceptor EXPERIMENTAL starting on port 5002...")
    print("Features enabled:")
    print("  - Rate limiting")
    print("  - API key validation")
    print("  - Request size limits (10MB)")
    print("  - CORS restrictions")
    print("  - Audit logging")
    print("  - Result caching (30min TTL)")
    print("  - Parallel gate execution")
    print("  - Gate version control")
    print()
    app.run(host='127.0.0.1', port=5002, debug=False)
<|MERGE_RESOLUTION|>--- conflicted
+++ resolved
@@ -1,632 +1,629 @@
-from datetime import datetime, timedelta
-from pathlib import Path
-
-from flask import Flask, request, jsonify, send_from_directory, make_response
-from flask_cors import CORS, cross_origin
-from core.async_engine import AsyncLOKIEngine  # Use async engine for better performance
-from core.interceptor import AnthropicInterceptor, OpenAIInterceptor, GeminiInterceptor
-from core.providers import ProviderRouter
-from core.security import SecurityManager, RateLimiter, rate_limit, sanitize_error
-from core.audit_log import AuditLogger
-from core.cache import ValidationCache
-from core.gate_registry import gate_registry
-from core.corrector import DocumentCorrector  # NEW: Document correction engine
-from core.synthesis import SynthesisEngine
-
-app = Flask(__name__)
-
-# CORS - allow Cloudflare tunnel access
-CORS(app, origins=['http://localhost:*', 'http://127.0.0.1:*', 'file://*', 'https://*.trycloudflare.com'])
-
-# Request size limit (10MB max)
-app.config['MAX_CONTENT_LENGTH'] = 10 * 1024 * 1024
-
-# Initialize security components
-security = SecurityManager()
-rate_limiter = RateLimiter()
-audit_log = AuditLogger()
-cache = ValidationCache(max_size=500, ttl_seconds=1800)  # 30min TTL
-
-# Initialize async engine with parallel execution (max 4 concurrent gates)
-engine = AsyncLOKIEngine(max_workers=4)
-engine.load_module('hr_scottish')
-engine.load_module('gdpr_uk')
-engine.load_module('nda_uk')
-engine.load_module('tax_uk')
-engine.load_module('fca_uk')
-
-anthropic_interceptor = AnthropicInterceptor(engine)
-openai_interceptor = OpenAIInterceptor(engine)
-gemini_interceptor = GeminiInterceptor(engine)
-provider_router = ProviderRouter()
-corrector = DocumentCorrector()  # NEW: Initialize corrector
-<<<<<<< HEAD
-=======
-synthesis_engine = SynthesisEngine(engine, audit_logger=audit_log)
->>>>>>> f5768874
-
-BASE_DIR = Path(__file__).resolve().parent
-FRONTEND_DIR = BASE_DIR.parent / 'frontend'
-INDEX_FILE = FRONTEND_DIR / 'index.html'
-HANDSHAKE_PATCH = """
-<script>
-(function () {
-  if (window.__lokiHandshakePatch) return;
-  window.__lokiHandshakePatch = true;
-
-  const HANDSHAKE_TTL_MS = 60000;
-  let lastHandshakeAt = 0;
-
-  const setStatus = (online) => {
-    const pill = document.getElementById('backend-status');
-    if (!pill) return;
-    pill.textContent = online ? 'ONLINE' : 'OFFLINE';
-    pill.classList.toggle('offline', !online);
-  };
-
-  const shouldHandshake = (status) => [403, 429, 503].includes(status);
-
-  const performHandshake = async (force = false) => {
-    const now = Date.now();
-    if (!force && now - lastHandshakeAt < HANDSHAKE_TTL_MS) return true;
-    try {
-      const res = await fetch('/', {
-        method: 'GET',
-        cache: 'no-store',
-        credentials: 'same-origin',
-        headers: { 'x-loki-handshake': String(now) }
-      });
-      if (res.ok) {
-        lastHandshakeAt = now;
-        return true;
-      }
-    } catch (err) {
-      console.debug('Handshake fetch failed', err);
-    }
-    return false;
-  };
-
-  const checkBackend = async () => {
-    const origin = window.location.origin;
-    const healthUrl = origin + '/api/health';
-    try {
-      let res = await fetch(healthUrl, {
-        method: 'GET',
-        cache: 'no-store',
-        headers: { 'x-loki-health-check': String(Date.now()) }
-      });
-
-      if (!res.ok && shouldHandshake(res.status)) {
-        const handshook = await performHandshake(true);
-        if (handshook) {
-          res = await fetch(healthUrl, {
-            method: 'GET',
-            cache: 'no-store',
-            headers: { 'x-loki-health-check': String(Date.now()) + '-retry' }
-          });
-        }
-      }
-
-      if (res.ok) {
-        setStatus(true);
-      } else {
-        setStatus(false);
-      }
-    } catch (err) {
-      console.debug('Health check failed', err);
-      const recovered = await performHandshake();
-      if (recovered) {
-        try {
-          const retry = await fetch(healthUrl, {
-            method: 'GET',
-            cache: 'no-store',
-            headers: { 'x-loki-health-check': String(Date.now()) + '-fallback' }
-          });
-          setStatus(retry.ok);
-          return;
-        } catch (innerErr) {
-          console.debug('Fallback health check failed', innerErr);
-        }
-      }
-      setStatus(false);
-    }
-  };
-
-  window.addEventListener('load', () => {
-    const refreshBtn = document.getElementById('refresh-status');
-    if (refreshBtn && !refreshBtn.__lokiPatched) {
-      refreshBtn.__lokiPatched = true;
-      refreshBtn.addEventListener('click', () => {
-        checkBackend();
-      });
-    }
-    checkBackend();
-  });
-})();
-</script>
-"""
-
-
-def inject_handshake(html: str) -> str:
-    if '__lokiHandshakePatch' in html:
-        return html
-    if '</body>' in html:
-        return html.replace('</body>', HANDSHAKE_PATCH + '</body>')
-    return html + HANDSHAKE_PATCH
-
-
-# Error handlers
-@app.errorhandler(413)
-def request_entity_too_large(error):
-    return jsonify(sanitize_error('Request payload too large')), 413
-
-
-@app.errorhandler(500)
-def internal_server_error(error):
-    return jsonify(sanitize_error('Internal server error')), 500
-
-
-@app.route('/', methods=['GET'])
-def root():
-    """Serve the frontend UI"""
-    try:
-        html = INDEX_FILE.read_text(encoding='utf-8')
-        patched = inject_handshake(html)
-        response = make_response(patched)
-        response.headers['Content-Type'] = 'text/html; charset=utf-8'
-        return response
-    except Exception as exc:
-        print('Failed to serve index with handshake patch:', repr(exc))
-        return send_from_directory('../frontend', 'index.html')
-
-@app.route('/<path:path>', methods=['GET'])
-def serve_static(path):
-    """Serve frontend static files"""
-    return send_from_directory('../frontend', path)
-
-
-@app.route('/health', methods=['GET'])
-@app.route('/api/health', methods=['GET'])
-@rate_limit(rate_limiter)
-def health():
-    """Enhanced health check with module validation"""
-    try:
-        # Basic health
-        health_data = {
-            'status': 'healthy',
-            'modules': list(engine.modules.keys()),
-            'modules_loaded': len(engine.modules),
-        }
-
-        # Optional: run smoke tests if ?detailed=true
-        if request.args.get('detailed') == 'true':
-            gate_counts = {}
-            for module_name, module in engine.modules.items():
-                gate_counts[module_name] = len(module.gates) if hasattr(module, 'gates') else 0
-
-            health_data['gate_counts'] = gate_counts
-            health_data['cache_stats'] = cache.get_stats()
-
-        return jsonify(health_data)
-    except Exception as e:
-        print('Health check failed:', repr(e))
-        return jsonify(sanitize_error(e)), 500
-
-
-@app.route('/v1/messages', methods=['POST'])
-@app.route('/api/v1/messages', methods=['POST'])
-@rate_limit(rate_limiter)
-def proxy_messages():
-    try:
-        data = request.json or {}
-        api_key = request.headers.get('x-api-key')
-
-        if not api_key:
-            return jsonify(sanitize_error('Missing API key')), 401
-
-        # Validate API key format
-        if not security.validate_api_key_format('anthropic', api_key):
-            return jsonify(sanitize_error('Invalid API key format')), 401
-
-        # Extract optional modules for validation (default: all loaded modules)
-        modules = data.pop('modules', None)
-
-        # Use interceptor to call Anthropic and validate
-        result = anthropic_interceptor.intercept_and_validate(data, api_key, modules)
-        # Always return the response; UI will flag issues
-        return jsonify(result), 200
-
-    except Exception as e:
-        return jsonify(sanitize_error(e)), 500
-
-
-@app.route('/modules', methods=['GET'])
-@app.route('/api/modules', methods=['GET'])
-@rate_limit(rate_limiter)
-def list_modules():
-    """Return module catalog with dynamic introspection"""
-    try:
-        modules_list = []
-
-        for module_id, module_obj in engine.modules.items():
-            # Dynamic introspection
-            gate_count = len(module_obj.gates) if hasattr(module_obj, 'gates') else 0
-            module_name = getattr(module_obj, 'name', module_id.replace('_', ' ').title())
-            module_version = getattr(module_obj, 'version', '1.0.0')
-
-            modules_list.append({
-                'id': module_id,
-                'name': module_name,
-                'version': module_version,
-                'gates': gate_count
-            })
-
-        return jsonify({'modules': modules_list}), 200
-    except Exception as e:
-        return jsonify(sanitize_error(e)), 500
-
-
-@app.route('/validate-document', methods=['POST'])
-@app.route('/api/validate-document', methods=['POST'])
-@cross_origin(origins="*")
-@rate_limit(rate_limiter)
-def validate_document():
-    """Direct document validation with caching and audit logging"""
-    try:
-        data = request.json or {}
-        text = data.get('text')
-        document_type = (data.get('document_type') or 'unknown').lower()
-
-        # Determine modules: explicit list if provided, else all loaded
-        if 'modules' in (data or {}):
-            modules = data.get('modules') or []
-        else:
-            modules = list(engine.modules.keys())
-
-        if not text:
-            return jsonify(sanitize_error('No text provided')), 400
-
-        # Check cache first
-        cached_result = cache.get(text, document_type, modules)
-        if cached_result:
-            cached_result['_cached'] = True
-            return jsonify({
-                'validation': cached_result,
-                'risk': cached_result.get('overall_risk', 'LOW')
-            })
-
-        # Run validation
-        validation = engine.check_document(
-            text=text,
-            document_type=document_type,
-            active_modules=modules
-        )
-
-        # Cache result
-        cache.set(text, document_type, modules, validation)
-
-        # Audit log
-        try:
-            client_id = rate_limiter.get_client_id()
-            audit_log.log_validation(text, document_type, modules, validation, client_id)
-        except Exception:
-            pass  # Don't fail request if audit fails
-
-        if isinstance(validation, dict) and validation.get('overall_risk') is not None:
-            risk = validation['overall_risk']
-        else:
-            risk = 'LOW'
-
-        return jsonify({
-            'validation': validation,
-            'risk': risk
-        })
-
-    except Exception as e:
-        return jsonify(sanitize_error(e)), 500
-
-
-@app.route('/proxy', methods=['POST'])
-@app.route('/api/proxy', methods=['POST'])
-@rate_limit(rate_limiter)
-def universal_proxy():
-    try:
-        data = request.get_json(force=True, silent=False)
-    except Exception as e:
-        return jsonify(sanitize_error('Invalid JSON payload')), 400
-
-    provider = (data or {}).get('provider', 'anthropic')
-    modules = (data or {}).get('modules')
-
-    try:
-        if provider == 'anthropic':
-            api_key = request.headers.get('x-api-key') or request.headers.get('anthropic-api-key')
-            if not api_key or not security.validate_api_key_format('anthropic', api_key):
-                return jsonify(sanitize_error('Invalid API key')), 401
-            result = anthropic_interceptor.intercept_and_validate(data, api_key, modules)
-            return jsonify(result), 200
-
-        elif provider == 'openai':
-            api_key = request.headers.get('openai-api-key') or request.headers.get('x-openai-api-key') or request.headers.get('x-api-key')
-            if not api_key or not security.validate_api_key_format('openai', api_key):
-                return jsonify(sanitize_error('Invalid API key')), 401
-            result = openai_interceptor.intercept(data, api_key, modules)
-            status = 403 if isinstance(result, dict) and result.get('blocked') else 200
-            return jsonify(result), status
-
-        elif provider == 'gemini':
-            api_key = request.headers.get('gemini-api-key')
-            if not api_key or not security.validate_api_key_format('gemini', api_key):
-                return jsonify(sanitize_error('Invalid API key')), 401
-            result = gemini_interceptor.intercept(data, api_key, modules)
-            status = 403 if isinstance(result, dict) and result.get('blocked') else 200
-            return jsonify(result), status
-
-        else:
-            return jsonify(sanitize_error('Unsupported provider')), 400
-
-    except Exception as e:
-        return jsonify(sanitize_error(e)), 500
-
-
-@app.route('/test-provider', methods=['POST'])
-@app.route('/api/test-provider', methods=['POST'])
-@rate_limit(rate_limiter)
-def test_provider():
-    data = request.json or {}
-    provider = data.get('provider')
-    api_key = data.get('api_key')
-    prompt = data.get('prompt') or ''
-
-    try:
-        if not provider:
-            return jsonify(sanitize_error('Missing provider')), 400
-        if not api_key:
-            return jsonify(sanitize_error('Missing api_key')), 400
-        if not prompt:
-            return jsonify(sanitize_error('Missing prompt')), 400
-
-        # Validate API key format
-        if not security.validate_api_key_format(provider, api_key):
-            return jsonify(sanitize_error('Invalid API key format')), 401
-
-        provider_router.configure_provider(provider, api_key)
-        response_text = provider_router.call_provider(provider, prompt)
-
-        validation = engine.check_document(
-            text=response_text,
-            document_type='ai_generated',
-            active_modules=list(engine.modules.keys())
-        )
-
-        return jsonify({
-            'provider': provider,
-            'response': response_text,
-            'validation': validation,
-            'risk': validation.get('overall_risk')
-        })
-    except Exception as e:
-        return jsonify(sanitize_error(e)), 500
-
-
-# New endpoint: Audit stats
-@app.route('/audit/stats', methods=['GET'])
-@app.route('/api/audit/stats', methods=['GET'])
-@rate_limit(rate_limiter)
-def audit_stats():
-    """Get audit log statistics"""
-    try:
-        since = request.args.get('since')  # ISO timestamp
-        stats = audit_log.get_stats(since=since)
-        return jsonify(stats), 200
-    except Exception as e:
-        return jsonify(sanitize_error(e)), 500
-
-
-# Analytics endpoints
-@app.route('/analytics/overview', methods=['GET'])
-@app.route('/api/analytics/overview', methods=['GET'])
-@rate_limit(rate_limiter)
-def analytics_overview():
-    try:
-        window = request.args.get('window')
-        overview = audit_log.get_overview(window_days=int(window)) if window else audit_log.get_overview()
-        return jsonify(overview), 200
-    except ValueError:
-        return jsonify(sanitize_error('Invalid window value')), 400
-    except Exception as e:
-        return jsonify(sanitize_error(e)), 500
-
-
-@app.route('/analytics/trends', methods=['GET'])
-@app.route('/api/analytics/trends', methods=['GET'])
-@rate_limit(rate_limiter)
-def analytics_trends():
-    try:
-        days = request.args.get('days')
-        trends = audit_log.get_risk_trends(days=int(days)) if days else audit_log.get_risk_trends()
-        return jsonify(trends), 200
-    except ValueError:
-        return jsonify(sanitize_error('Invalid days value')), 400
-    except Exception as e:
-        return jsonify(sanitize_error(e)), 500
-
-
-@app.route('/analytics/modules', methods=['GET'])
-@app.route('/api/analytics/modules', methods=['GET'])
-@rate_limit(rate_limiter)
-def analytics_modules():
-    try:
-        window = request.args.get('window')
-        since = None
-        if window:
-            try:
-                window_days = max(1, min(int(window), 365))
-            except ValueError:
-                return jsonify(sanitize_error('Invalid window value')), 400
-            since_dt = datetime.utcnow() - timedelta(days=window_days)
-            since = since_dt.isoformat()
-
-        modules = audit_log.get_module_performance(since=since)
-        top_gates = audit_log.get_top_gate_failures(since=since)
-        return jsonify({'modules': modules, 'top_gates': top_gates}), 200
-    except Exception as e:
-        return jsonify(sanitize_error(e)), 500
-
-
-# New endpoint: Cache management
-@app.route('/cache/stats', methods=['GET'])
-@app.route('/api/cache/stats', methods=['GET'])
-@rate_limit(rate_limiter)
-def cache_stats():
-    """Get cache statistics"""
-    try:
-        stats = cache.get_stats()
-        return jsonify(stats), 200
-    except Exception as e:
-        return jsonify(sanitize_error(e)), 500
-
-
-@app.route('/cache/clear', methods=['POST'])
-@app.route('/api/cache/clear', methods=['POST'])
-@rate_limit(rate_limiter)
-def clear_cache():
-    """Clear validation cache"""
-    try:
-        cache.clear()
-        return jsonify({'message': 'Cache cleared', 'success': True}), 200
-    except Exception as e:
-        return jsonify(sanitize_error(e)), 500
-
-
-# New endpoint: Gate registry
-@app.route('/gates', methods=['GET'])
-@app.route('/api/gates', methods=['GET'])
-@rate_limit(rate_limiter)
-def list_gates():
-    """List all registered gates with version information"""
-    try:
-        module_id = request.args.get('module')
-
-        if module_id:
-            gates = gate_registry.get_module_gates(module_id)
-        else:
-            gates = gate_registry.list_all_gates()
-
-        # Convert to serializable format
-        gates_list = []
-        for gate_id, gate_version in gates.items():
-            gates_list.append({
-                'id': gate_id,
-                'version': gate_version.version,
-                'module': gate_version.module_id,
-                'severity': gate_version.severity,
-                'legal_source': gate_version.legal_source,
-                'active': gate_version.active,
-                'deprecated': gate_version.deprecated,
-                'deprecation_date': gate_version.deprecation_date,
-                'replacement': gate_version.replacement_gate,
-            })
-
-        return jsonify({'gates': gates_list}), 200
-    except Exception as e:
-        return jsonify(sanitize_error(e)), 500
-
-
-@app.route('/gates/deprecated', methods=['GET'])
-@app.route('/api/gates/deprecated', methods=['GET'])
-@rate_limit(rate_limiter)
-def list_deprecated_gates():
-    """List all deprecated gates"""
-    try:
-        deprecated = gate_registry.get_deprecated_gates()
-        gates_list = [{
-            'id': g.gate_id,
-            'module': g.module_id,
-            'deprecated_date': g.deprecation_date,
-            'replacement': g.replacement_gate,
-            'reason': g.changelog
-        } for g in deprecated]
-
-        return jsonify({'deprecated_gates': gates_list}), 200
-    except Exception as e:
-        return jsonify(sanitize_error(e)), 500
-
-
-# NEW ENDPOINT: Document Correction
-@app.route('/correct-document', methods=['POST'])
-@app.route('/api/correct-document', methods=['POST'])
-@cross_origin(origins="*")
-@rate_limit(rate_limiter)
-def correct_document():
-    """
-    Apply rule-based corrections to document based on validation results.
-    NO AI - pure regex/string replacement corrections.
-    """
-    try:
-        data = request.json or {}
-        text = data.get('text')
-        validation_results = data.get('validation_results')
-
-        if not text:
-            return jsonify(sanitize_error('No text provided')), 400
-
-        if not validation_results:
-            return jsonify(sanitize_error('No validation results provided')), 400
-
-        # Apply corrections
-        correction_result = corrector.correct_document(text, validation_results)
-
-        return jsonify(correction_result), 200
-
-    except Exception as e:
-        return jsonify(sanitize_error(e)), 500
-
-
-@app.route('/synthesize', methods=['POST'])
-@app.route('/api/synthesize', methods=['POST'])
-@cross_origin(origins="*")
-@rate_limit(rate_limiter)
-def synthesize_document():
-    """Generate deterministic compliance draft using the universal synthesis engine."""
-    try:
-        data = request.json or {}
-        base_text = data.get('base_text', '') or ''
-        validation = data.get('validation')
-        context = data.get('context') or {}
-        modules = data.get('modules')
-
-        if not isinstance(validation, dict):
-            return jsonify(sanitize_error('Validation payload is required')), 400
-
-        if modules is not None:
-            if isinstance(modules, list):
-                # Empty list falls back to all loaded modules
-                modules = modules or None
-            else:
-                return jsonify(sanitize_error('Modules must be provided as a list')), 400
-
-        result = synthesis_engine.synthesize(
-            base_text=base_text,
-            validation=validation,
-            context=context,
-            modules=modules,
-        )
-        return jsonify(result), 200
-    except Exception as e:
-        return jsonify(sanitize_error(e)), 500
-
-
-if __name__ == '__main__':
-    print("LOKI Interceptor EXPERIMENTAL starting on port 5002...")
-    print("Features enabled:")
-    print("  - Rate limiting")
-    print("  - API key validation")
-    print("  - Request size limits (10MB)")
-    print("  - CORS restrictions")
-    print("  - Audit logging")
-    print("  - Result caching (30min TTL)")
-    print("  - Parallel gate execution")
-    print("  - Gate version control")
-    print()
-    app.run(host='127.0.0.1', port=5002, debug=False)
+from datetime import datetime, timedelta
+from pathlib import Path
+
+from flask import Flask, request, jsonify, send_from_directory, make_response
+from flask_cors import CORS, cross_origin
+from core.async_engine import AsyncLOKIEngine  # Use async engine for better performance
+from core.interceptor import AnthropicInterceptor, OpenAIInterceptor, GeminiInterceptor
+from core.providers import ProviderRouter
+from core.security import SecurityManager, RateLimiter, rate_limit, sanitize_error
+from core.audit_log import AuditLogger
+from core.cache import ValidationCache
+from core.gate_registry import gate_registry
+from core.corrector import DocumentCorrector  # NEW: Document correction engine
+from core.synthesis import SynthesisEngine
+
+app = Flask(__name__)
+
+# CORS - allow Cloudflare tunnel access
+CORS(app, origins=['http://localhost:*', 'http://127.0.0.1:*', 'file://*', 'https://*.trycloudflare.com'])
+
+# Request size limit (10MB max)
+app.config['MAX_CONTENT_LENGTH'] = 10 * 1024 * 1024
+
+# Initialize security components
+security = SecurityManager()
+rate_limiter = RateLimiter()
+audit_log = AuditLogger()
+cache = ValidationCache(max_size=500, ttl_seconds=1800)  # 30min TTL
+
+# Initialize async engine with parallel execution (max 4 concurrent gates)
+engine = AsyncLOKIEngine(max_workers=4)
+engine.load_module('hr_scottish')
+engine.load_module('gdpr_uk')
+engine.load_module('nda_uk')
+engine.load_module('tax_uk')
+engine.load_module('fca_uk')
+
+anthropic_interceptor = AnthropicInterceptor(engine)
+openai_interceptor = OpenAIInterceptor(engine)
+gemini_interceptor = GeminiInterceptor(engine)
+provider_router = ProviderRouter()
+corrector = DocumentCorrector()  # NEW: Initialize corrector
+synthesis_engine = SynthesisEngine(engine, audit_logger=audit_log)
+
+BASE_DIR = Path(__file__).resolve().parent
+FRONTEND_DIR = BASE_DIR.parent / 'frontend'
+INDEX_FILE = FRONTEND_DIR / 'index.html'
+HANDSHAKE_PATCH = """
+<script>
+(function () {
+  if (window.__lokiHandshakePatch) return;
+  window.__lokiHandshakePatch = true;
+
+  const HANDSHAKE_TTL_MS = 60000;
+  let lastHandshakeAt = 0;
+
+  const setStatus = (online) => {
+    const pill = document.getElementById('backend-status');
+    if (!pill) return;
+    pill.textContent = online ? 'ONLINE' : 'OFFLINE';
+    pill.classList.toggle('offline', !online);
+  };
+
+  const shouldHandshake = (status) => [403, 429, 503].includes(status);
+
+  const performHandshake = async (force = false) => {
+    const now = Date.now();
+    if (!force && now - lastHandshakeAt < HANDSHAKE_TTL_MS) return true;
+    try {
+      const res = await fetch('/', {
+        method: 'GET',
+        cache: 'no-store',
+        credentials: 'same-origin',
+        headers: { 'x-loki-handshake': String(now) }
+      });
+      if (res.ok) {
+        lastHandshakeAt = now;
+        return true;
+      }
+    } catch (err) {
+      console.debug('Handshake fetch failed', err);
+    }
+    return false;
+  };
+
+  const checkBackend = async () => {
+    const origin = window.location.origin;
+    const healthUrl = origin + '/api/health';
+    try {
+      let res = await fetch(healthUrl, {
+        method: 'GET',
+        cache: 'no-store',
+        headers: { 'x-loki-health-check': String(Date.now()) }
+      });
+
+      if (!res.ok && shouldHandshake(res.status)) {
+        const handshook = await performHandshake(true);
+        if (handshook) {
+          res = await fetch(healthUrl, {
+            method: 'GET',
+            cache: 'no-store',
+            headers: { 'x-loki-health-check': String(Date.now()) + '-retry' }
+          });
+        }
+      }
+
+      if (res.ok) {
+        setStatus(true);
+      } else {
+        setStatus(false);
+      }
+    } catch (err) {
+      console.debug('Health check failed', err);
+      const recovered = await performHandshake();
+      if (recovered) {
+        try {
+          const retry = await fetch(healthUrl, {
+            method: 'GET',
+            cache: 'no-store',
+            headers: { 'x-loki-health-check': String(Date.now()) + '-fallback' }
+          });
+          setStatus(retry.ok);
+          return;
+        } catch (innerErr) {
+          console.debug('Fallback health check failed', innerErr);
+        }
+      }
+      setStatus(false);
+    }
+  };
+
+  window.addEventListener('load', () => {
+    const refreshBtn = document.getElementById('refresh-status');
+    if (refreshBtn && !refreshBtn.__lokiPatched) {
+      refreshBtn.__lokiPatched = true;
+      refreshBtn.addEventListener('click', () => {
+        checkBackend();
+      });
+    }
+    checkBackend();
+  });
+})();
+</script>
+"""
+
+
+def inject_handshake(html: str) -> str:
+    if '__lokiHandshakePatch' in html:
+        return html
+    if '</body>' in html:
+        return html.replace('</body>', HANDSHAKE_PATCH + '</body>')
+    return html + HANDSHAKE_PATCH
+
+
+# Error handlers
+@app.errorhandler(413)
+def request_entity_too_large(error):
+    return jsonify(sanitize_error('Request payload too large')), 413
+
+
+@app.errorhandler(500)
+def internal_server_error(error):
+    return jsonify(sanitize_error('Internal server error')), 500
+
+
+@app.route('/', methods=['GET'])
+def root():
+    """Serve the frontend UI"""
+    try:
+        html = INDEX_FILE.read_text(encoding='utf-8')
+        patched = inject_handshake(html)
+        response = make_response(patched)
+        response.headers['Content-Type'] = 'text/html; charset=utf-8'
+        return response
+    except Exception as exc:
+        print('Failed to serve index with handshake patch:', repr(exc))
+        return send_from_directory('../frontend', 'index.html')
+
+@app.route('/<path:path>', methods=['GET'])
+def serve_static(path):
+    """Serve frontend static files"""
+    return send_from_directory('../frontend', path)
+
+
+@app.route('/health', methods=['GET'])
+@app.route('/api/health', methods=['GET'])
+@rate_limit(rate_limiter)
+def health():
+    """Enhanced health check with module validation"""
+    try:
+        # Basic health
+        health_data = {
+            'status': 'healthy',
+            'modules': list(engine.modules.keys()),
+            'modules_loaded': len(engine.modules),
+        }
+
+        # Optional: run smoke tests if ?detailed=true
+        if request.args.get('detailed') == 'true':
+            gate_counts = {}
+            for module_name, module in engine.modules.items():
+                gate_counts[module_name] = len(module.gates) if hasattr(module, 'gates') else 0
+
+            health_data['gate_counts'] = gate_counts
+            health_data['cache_stats'] = cache.get_stats()
+
+        return jsonify(health_data)
+    except Exception as e:
+        print('Health check failed:', repr(e))
+        return jsonify(sanitize_error(e)), 500
+
+
+@app.route('/v1/messages', methods=['POST'])
+@app.route('/api/v1/messages', methods=['POST'])
+@rate_limit(rate_limiter)
+def proxy_messages():
+    try:
+        data = request.json or {}
+        api_key = request.headers.get('x-api-key')
+
+        if not api_key:
+            return jsonify(sanitize_error('Missing API key')), 401
+
+        # Validate API key format
+        if not security.validate_api_key_format('anthropic', api_key):
+            return jsonify(sanitize_error('Invalid API key format')), 401
+
+        # Extract optional modules for validation (default: all loaded modules)
+        modules = data.pop('modules', None)
+
+        # Use interceptor to call Anthropic and validate
+        result = anthropic_interceptor.intercept_and_validate(data, api_key, modules)
+        # Always return the response; UI will flag issues
+        return jsonify(result), 200
+
+    except Exception as e:
+        return jsonify(sanitize_error(e)), 500
+
+
+@app.route('/modules', methods=['GET'])
+@app.route('/api/modules', methods=['GET'])
+@rate_limit(rate_limiter)
+def list_modules():
+    """Return module catalog with dynamic introspection"""
+    try:
+        modules_list = []
+
+        for module_id, module_obj in engine.modules.items():
+            # Dynamic introspection
+            gate_count = len(module_obj.gates) if hasattr(module_obj, 'gates') else 0
+            module_name = getattr(module_obj, 'name', module_id.replace('_', ' ').title())
+            module_version = getattr(module_obj, 'version', '1.0.0')
+
+            modules_list.append({
+                'id': module_id,
+                'name': module_name,
+                'version': module_version,
+                'gates': gate_count
+            })
+
+        return jsonify({'modules': modules_list}), 200
+    except Exception as e:
+        return jsonify(sanitize_error(e)), 500
+
+
+@app.route('/validate-document', methods=['POST'])
+@app.route('/api/validate-document', methods=['POST'])
+@cross_origin(origins="*")
+@rate_limit(rate_limiter)
+def validate_document():
+    """Direct document validation with caching and audit logging"""
+    try:
+        data = request.json or {}
+        text = data.get('text')
+        document_type = (data.get('document_type') or 'unknown').lower()
+
+        # Determine modules: explicit list if provided, else all loaded
+        if 'modules' in (data or {}):
+            modules = data.get('modules') or []
+        else:
+            modules = list(engine.modules.keys())
+
+        if not text:
+            return jsonify(sanitize_error('No text provided')), 400
+
+        # Check cache first
+        cached_result = cache.get(text, document_type, modules)
+        if cached_result:
+            cached_result['_cached'] = True
+            return jsonify({
+                'validation': cached_result,
+                'risk': cached_result.get('overall_risk', 'LOW')
+            })
+
+        # Run validation
+        validation = engine.check_document(
+            text=text,
+            document_type=document_type,
+            active_modules=modules
+        )
+
+        # Cache result
+        cache.set(text, document_type, modules, validation)
+
+        # Audit log
+        try:
+            client_id = rate_limiter.get_client_id()
+            audit_log.log_validation(text, document_type, modules, validation, client_id)
+        except Exception:
+            pass  # Don't fail request if audit fails
+
+        if isinstance(validation, dict) and validation.get('overall_risk') is not None:
+            risk = validation['overall_risk']
+        else:
+            risk = 'LOW'
+
+        return jsonify({
+            'validation': validation,
+            'risk': risk
+        })
+
+    except Exception as e:
+        return jsonify(sanitize_error(e)), 500
+
+
+@app.route('/proxy', methods=['POST'])
+@app.route('/api/proxy', methods=['POST'])
+@rate_limit(rate_limiter)
+def universal_proxy():
+    try:
+        data = request.get_json(force=True, silent=False)
+    except Exception as e:
+        return jsonify(sanitize_error('Invalid JSON payload')), 400
+
+    provider = (data or {}).get('provider', 'anthropic')
+    modules = (data or {}).get('modules')
+
+    try:
+        if provider == 'anthropic':
+            api_key = request.headers.get('x-api-key') or request.headers.get('anthropic-api-key')
+            if not api_key or not security.validate_api_key_format('anthropic', api_key):
+                return jsonify(sanitize_error('Invalid API key')), 401
+            result = anthropic_interceptor.intercept_and_validate(data, api_key, modules)
+            return jsonify(result), 200
+
+        elif provider == 'openai':
+            api_key = request.headers.get('openai-api-key') or request.headers.get('x-openai-api-key') or request.headers.get('x-api-key')
+            if not api_key or not security.validate_api_key_format('openai', api_key):
+                return jsonify(sanitize_error('Invalid API key')), 401
+            result = openai_interceptor.intercept(data, api_key, modules)
+            status = 403 if isinstance(result, dict) and result.get('blocked') else 200
+            return jsonify(result), status
+
+        elif provider == 'gemini':
+            api_key = request.headers.get('gemini-api-key')
+            if not api_key or not security.validate_api_key_format('gemini', api_key):
+                return jsonify(sanitize_error('Invalid API key')), 401
+            result = gemini_interceptor.intercept(data, api_key, modules)
+            status = 403 if isinstance(result, dict) and result.get('blocked') else 200
+            return jsonify(result), status
+
+        else:
+            return jsonify(sanitize_error('Unsupported provider')), 400
+
+    except Exception as e:
+        return jsonify(sanitize_error(e)), 500
+
+
+@app.route('/test-provider', methods=['POST'])
+@app.route('/api/test-provider', methods=['POST'])
+@rate_limit(rate_limiter)
+def test_provider():
+    data = request.json or {}
+    provider = data.get('provider')
+    api_key = data.get('api_key')
+    prompt = data.get('prompt') or ''
+
+    try:
+        if not provider:
+            return jsonify(sanitize_error('Missing provider')), 400
+        if not api_key:
+            return jsonify(sanitize_error('Missing api_key')), 400
+        if not prompt:
+            return jsonify(sanitize_error('Missing prompt')), 400
+
+        # Validate API key format
+        if not security.validate_api_key_format(provider, api_key):
+            return jsonify(sanitize_error('Invalid API key format')), 401
+
+        provider_router.configure_provider(provider, api_key)
+        response_text = provider_router.call_provider(provider, prompt)
+
+        validation = engine.check_document(
+            text=response_text,
+            document_type='ai_generated',
+            active_modules=list(engine.modules.keys())
+        )
+
+        return jsonify({
+            'provider': provider,
+            'response': response_text,
+            'validation': validation,
+            'risk': validation.get('overall_risk')
+        })
+    except Exception as e:
+        return jsonify(sanitize_error(e)), 500
+
+
+# New endpoint: Audit stats
+@app.route('/audit/stats', methods=['GET'])
+@app.route('/api/audit/stats', methods=['GET'])
+@rate_limit(rate_limiter)
+def audit_stats():
+    """Get audit log statistics"""
+    try:
+        since = request.args.get('since')  # ISO timestamp
+        stats = audit_log.get_stats(since=since)
+        return jsonify(stats), 200
+    except Exception as e:
+        return jsonify(sanitize_error(e)), 500
+
+
+# Analytics endpoints
+@app.route('/analytics/overview', methods=['GET'])
+@app.route('/api/analytics/overview', methods=['GET'])
+@rate_limit(rate_limiter)
+def analytics_overview():
+    try:
+        window = request.args.get('window')
+        overview = audit_log.get_overview(window_days=int(window)) if window else audit_log.get_overview()
+        return jsonify(overview), 200
+    except ValueError:
+        return jsonify(sanitize_error('Invalid window value')), 400
+    except Exception as e:
+        return jsonify(sanitize_error(e)), 500
+
+
+@app.route('/analytics/trends', methods=['GET'])
+@app.route('/api/analytics/trends', methods=['GET'])
+@rate_limit(rate_limiter)
+def analytics_trends():
+    try:
+        days = request.args.get('days')
+        trends = audit_log.get_risk_trends(days=int(days)) if days else audit_log.get_risk_trends()
+        return jsonify(trends), 200
+    except ValueError:
+        return jsonify(sanitize_error('Invalid days value')), 400
+    except Exception as e:
+        return jsonify(sanitize_error(e)), 500
+
+
+@app.route('/analytics/modules', methods=['GET'])
+@app.route('/api/analytics/modules', methods=['GET'])
+@rate_limit(rate_limiter)
+def analytics_modules():
+    try:
+        window = request.args.get('window')
+        since = None
+        if window:
+            try:
+                window_days = max(1, min(int(window), 365))
+            except ValueError:
+                return jsonify(sanitize_error('Invalid window value')), 400
+            since_dt = datetime.utcnow() - timedelta(days=window_days)
+            since = since_dt.isoformat()
+
+        modules = audit_log.get_module_performance(since=since)
+        top_gates = audit_log.get_top_gate_failures(since=since)
+        return jsonify({'modules': modules, 'top_gates': top_gates}), 200
+    except Exception as e:
+        return jsonify(sanitize_error(e)), 500
+
+
+# New endpoint: Cache management
+@app.route('/cache/stats', methods=['GET'])
+@app.route('/api/cache/stats', methods=['GET'])
+@rate_limit(rate_limiter)
+def cache_stats():
+    """Get cache statistics"""
+    try:
+        stats = cache.get_stats()
+        return jsonify(stats), 200
+    except Exception as e:
+        return jsonify(sanitize_error(e)), 500
+
+
+@app.route('/cache/clear', methods=['POST'])
+@app.route('/api/cache/clear', methods=['POST'])
+@rate_limit(rate_limiter)
+def clear_cache():
+    """Clear validation cache"""
+    try:
+        cache.clear()
+        return jsonify({'message': 'Cache cleared', 'success': True}), 200
+    except Exception as e:
+        return jsonify(sanitize_error(e)), 500
+
+
+# New endpoint: Gate registry
+@app.route('/gates', methods=['GET'])
+@app.route('/api/gates', methods=['GET'])
+@rate_limit(rate_limiter)
+def list_gates():
+    """List all registered gates with version information"""
+    try:
+        module_id = request.args.get('module')
+
+        if module_id:
+            gates = gate_registry.get_module_gates(module_id)
+        else:
+            gates = gate_registry.list_all_gates()
+
+        # Convert to serializable format
+        gates_list = []
+        for gate_id, gate_version in gates.items():
+            gates_list.append({
+                'id': gate_id,
+                'version': gate_version.version,
+                'module': gate_version.module_id,
+                'severity': gate_version.severity,
+                'legal_source': gate_version.legal_source,
+                'active': gate_version.active,
+                'deprecated': gate_version.deprecated,
+                'deprecation_date': gate_version.deprecation_date,
+                'replacement': gate_version.replacement_gate,
+            })
+
+        return jsonify({'gates': gates_list}), 200
+    except Exception as e:
+        return jsonify(sanitize_error(e)), 500
+
+
+@app.route('/gates/deprecated', methods=['GET'])
+@app.route('/api/gates/deprecated', methods=['GET'])
+@rate_limit(rate_limiter)
+def list_deprecated_gates():
+    """List all deprecated gates"""
+    try:
+        deprecated = gate_registry.get_deprecated_gates()
+        gates_list = [{
+            'id': g.gate_id,
+            'module': g.module_id,
+            'deprecated_date': g.deprecation_date,
+            'replacement': g.replacement_gate,
+            'reason': g.changelog
+        } for g in deprecated]
+
+        return jsonify({'deprecated_gates': gates_list}), 200
+    except Exception as e:
+        return jsonify(sanitize_error(e)), 500
+
+
+# NEW ENDPOINT: Document Correction
+@app.route('/correct-document', methods=['POST'])
+@app.route('/api/correct-document', methods=['POST'])
+@cross_origin(origins="*")
+@rate_limit(rate_limiter)
+def correct_document():
+    """
+    Apply rule-based corrections to document based on validation results.
+    NO AI - pure regex/string replacement corrections.
+    """
+    try:
+        data = request.json or {}
+        text = data.get('text')
+        validation_results = data.get('validation_results')
+
+        if not text:
+            return jsonify(sanitize_error('No text provided')), 400
+
+        if not validation_results:
+            return jsonify(sanitize_error('No validation results provided')), 400
+
+        # Apply corrections
+        correction_result = corrector.correct_document(text, validation_results)
+
+        return jsonify(correction_result), 200
+
+    except Exception as e:
+        return jsonify(sanitize_error(e)), 500
+
+
+@app.route('/synthesize', methods=['POST'])
+@app.route('/api/synthesize', methods=['POST'])
+@cross_origin(origins="*")
+@rate_limit(rate_limiter)
+def synthesize_document():
+    """Generate deterministic compliance draft using the universal synthesis engine."""
+    try:
+        data = request.json or {}
+        base_text = data.get('base_text', '') or ''
+        validation = data.get('validation')
+        context = data.get('context') or {}
+        modules = data.get('modules')
+
+        if not isinstance(validation, dict):
+            return jsonify(sanitize_error('Validation payload is required')), 400
+
+        if modules is not None:
+            if isinstance(modules, list):
+                # Empty list falls back to all loaded modules
+                modules = modules or None
+            else:
+                return jsonify(sanitize_error('Modules must be provided as a list')), 400
+
+        result = synthesis_engine.synthesize(
+            base_text=base_text,
+            validation=validation,
+            context=context,
+            modules=modules,
+        )
+        return jsonify(result), 200
+    except Exception as e:
+        return jsonify(sanitize_error(e)), 500
+
+
+if __name__ == '__main__':
+    print("LOKI Interceptor EXPERIMENTAL starting on port 5002...")
+    print("Features enabled:")
+    print("  - Rate limiting")
+    print("  - API key validation")
+    print("  - Request size limits (10MB)")
+    print("  - CORS restrictions")
+    print("  - Audit logging")
+    print("  - Result caching (30min TTL)")
+    print("  - Parallel gate execution")
+    print("  - Gate version control")
+    print()
+    app.run(host='127.0.0.1', port=5002, debug=False)